--- conflicted
+++ resolved
@@ -29,13 +29,8 @@
     <PackageReference Include="Microsoft.NET.Test.Sdk" Version="16.5.0" />
     <PackageReference Include="Moq" Version="4.15.2" />
     <PackageReference Include="xunit" Version="2.4.1" />
-<<<<<<< HEAD
-    <PackageReference Include="xunit.runner.visualstudio" Version="2.4.0" />
+    <PackageReference Include="xunit.runner.visualstudio" Version="2.4.3" />
     <PackageReference Include="coverlet.collector" Version="3.1.0" />
-=======
-    <PackageReference Include="xunit.runner.visualstudio" Version="2.4.3" />
-    <PackageReference Include="coverlet.collector" Version="1.3.0" />
->>>>>>> cbd959f0
     <PackageReference Include="Xunit.SkippableFact" Version="1.4.13" />
   </ItemGroup>
 
