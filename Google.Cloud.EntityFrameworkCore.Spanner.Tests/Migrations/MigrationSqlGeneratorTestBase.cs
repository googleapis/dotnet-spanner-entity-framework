--- conflicted
+++ resolved
@@ -595,7 +595,35 @@
                 });
 
         [Fact]
-<<<<<<< HEAD
+        public virtual void RenameColumnOperation()
+            => Generate(
+                new RenameColumnOperation
+                {
+                    Table = "Singer",
+                    Name = "Name",
+                    NewName = "FullName"
+                });
+
+        [Fact]
+        public virtual void AddUniqueConstraintOperation()
+            => Generate(
+                new AddUniqueConstraintOperation
+                {
+                    Table = "Singer",
+                    Name = "Unique_Name",
+                    Columns = new[] { "FirstName", "LastName" }
+                });
+
+        [Fact]
+        public virtual void DropUniqueConstraintOperation()
+            => Generate(
+                new DropUniqueConstraintOperation
+                {
+                    Table = "Singer",
+                    Name = "Unique_Name",
+                });
+
+        [Fact]
         public virtual void InsertDataOperation()
             => Generate(
                 new InsertDataOperation
@@ -661,34 +689,6 @@
                     KeyValues = new object[,] { { 1 }, { 4 } },
                     Columns = new[] { "FirstName", "LastName" },
                     Values = new object[,] { { "Gregory", "Davis" }, { "Katherine", "Palmer" } }
-=======
-        public virtual void RenameColumnOperation()
-            => Generate(
-                new RenameColumnOperation
-                {
-                    Table = "Singer",
-                    Name = "Name",
-                    NewName = "FullName"
-                });
-
-        [Fact]
-        public virtual void AddUniqueConstraintOperation()
-            => Generate(
-                new AddUniqueConstraintOperation
-                {
-                    Table = "Singer",
-                    Name = "Unique_Name",
-                    Columns = new[] { "FirstName", "LastName" }
-                });
-
-        [Fact]
-        public virtual void DropUniqueConstraintOperation()
-            => Generate(
-                new DropUniqueConstraintOperation
-                {
-                    Table = "Singer",
-                    Name = "Unique_Name",
->>>>>>> e6b9518f
                 });
 
         private class VersionedEntity
