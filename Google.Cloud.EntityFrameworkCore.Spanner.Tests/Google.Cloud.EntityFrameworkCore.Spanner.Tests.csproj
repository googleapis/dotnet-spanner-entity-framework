--- conflicted
+++ resolved
@@ -9,7 +9,6 @@
   </PropertyGroup>
 
   <ItemGroup>
-<<<<<<< HEAD
     <PackageReference Include="Grpc.AspNetCore" Version="2.41.0" />
     <PackageReference Include="Grpc.AspNetCore.Server" Version="2.41.0" />
     <PackageReference Include="Grpc.Core.Api" Version="2.43.0" />
@@ -24,15 +23,7 @@
       <IncludeAssets>runtime; build; native; contentfiles; analyzers; buildtransitive</IncludeAssets>
     </PackageReference>
     <PackageReference Include="Microsoft.EntityFrameworkCore.Proxies" Version="6.0.1" />
-    <PackageReference Include="Microsoft.NET.Test.Sdk" Version="17.0.0" />
-=======
-    <PackageReference Include="Microsoft.EntityFrameworkCore.Design" Version="3.1.25">
-      <PrivateAssets>all</PrivateAssets>
-      <IncludeAssets>runtime; build; native; contentfiles; analyzers; buildtransitive</IncludeAssets>
-    </PackageReference>
-    <PackageReference Include="Microsoft.EntityFrameworkCore.Proxies" Version="3.1.25" />
     <PackageReference Include="Microsoft.NET.Test.Sdk" Version="17.2.0" />
->>>>>>> 50a5dc81
     <PackageReference Include="xunit" Version="2.4.1" />
     <PackageReference Include="Xunit.Combinatorial" Version="1.4.1" />
     <PackageReference Include="xunit.runner.visualstudio" Version="2.4.5" />
