--- conflicted
+++ resolved
@@ -15,19 +15,10 @@
     <PackageTags>spanner;entity framework;Google;Cloud;efcore</PackageTags>
     <PackageIcon>NuGetIcon.png</PackageIcon>
     <Version>2.0.0</Version>
-    <PackageVersion>6.0.0</PackageVersion>
+    <PackageVersion>2.0.0</PackageVersion>
   </PropertyGroup>
 
   <ItemGroup>
-<<<<<<< HEAD
-    <PackageReference Include="Google.Cloud.Spanner.Data" Version="4.0.0"/>
-    <PackageReference Include="JetBrains.Annotations" Version="2022.1.0" PrivateAssets="All"/>
-    <PackageReference Include="Microsoft.EntityFrameworkCore.Design" Version="6.0.9" PrivateAssets="All"/>
-    <PackageReference Include="Microsoft.EntityFrameworkCore.Proxies" Version="6.0.9"/>
-    <PackageReference Include="Microsoft.EntityFrameworkCore.Relational" Version="6.0.9"/>
-    <PackageReference Include="OpenTelemetry.Api" Version="1.3.1"/>
-    <PackageReference Include="System.Text.Json" Version="6.0.6"/>
-=======
     <PackageReference Include="Google.Cloud.Spanner.Data" Version="4.1.0" />
     <PackageReference Include="JetBrains.Annotations" Version="2022.1.0" PrivateAssets="All" />
     <PackageReference Include="Microsoft.EntityFrameworkCore.Design" Version="6.0.9" PrivateAssets="All" />
@@ -35,7 +26,6 @@
     <PackageReference Include="Microsoft.EntityFrameworkCore.Relational" Version="6.0.9" />
     <PackageReference Include="OpenTelemetry.Api" Version="1.3.1" />
     <PackageReference Include="System.Text.Json" Version="6.0.6" />
->>>>>>> 6c42a11b
   </ItemGroup>
 
   <ItemGroup>
