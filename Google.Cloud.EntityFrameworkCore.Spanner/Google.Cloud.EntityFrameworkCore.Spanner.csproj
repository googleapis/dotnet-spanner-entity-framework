﻿<Project Sdk="Microsoft.NET.Sdk">

  <PropertyGroup>
    <Description>Google Cloud Spanner database provider for Entity Framework Core.</Description>
    <TargetFramework>net6.0</TargetFramework>
    <AssemblyName>Google.Cloud.EntityFrameworkCore.Spanner</AssemblyName>
    <RootNamespace>Google.Cloud.EntityFrameworkCore.Spanner</RootNamespace>
    <LangVersion>latest</LangVersion>
    <Authors>Google LLC</Authors>
    <Copyright>Copyright 2021 Google LLC</Copyright>
    <PackageLicenseFile>LICENSE</PackageLicenseFile>
    <PackageProjectUrl>https://github.com/cloudspannerecosystem/dotnet-spanner-entity-framework</PackageProjectUrl>
    <RepositoryUrl>https://github.com/cloudspannerecosystem/dotnet-spanner-entity-framework</RepositoryUrl>
    <RepositoryType>git</RepositoryType>
    <PackageTags>spanner;entity framework;Google;Cloud;efcore</PackageTags>
    <PackageIcon>NuGetIcon.png</PackageIcon>
    <Version>1.1.0</Version>
  </PropertyGroup>

  <ItemGroup>
<<<<<<< HEAD
    <PackageReference Include="Google.Cloud.Spanner.Data" Version="3.13.0" />
    <PackageReference Include="JetBrains.Annotations" Version="2021.3.0" PrivateAssets="All" />
    <PackageReference Include="Microsoft.EntityFrameworkCore.Design" Version="6.0.1" PrivateAssets="All" />
    <PackageReference Include="Microsoft.EntityFrameworkCore.Proxies" Version="6.0.1" />
    <PackageReference Include="Microsoft.EntityFrameworkCore.Relational" Version="6.0.1" />
    <PackageReference Include="OpenTelemetry.Api" Version="1.1.0" />
    <PackageReference Include="System.Text.Json" Version="6.0.1" />
=======
    <PackageReference Include="Google.Cloud.Spanner.Data" Version="3.15.1" />
    <PackageReference Include="JetBrains.Annotations" Version="2022.1.0" PrivateAssets="All" />
    <PackageReference Include="Microsoft.EntityFrameworkCore.Design" Version="3.1.25" PrivateAssets="All" />
    <PackageReference Include="Microsoft.EntityFrameworkCore.Relational" Version="3.1.25" />
    <PackageReference Include="OpenTelemetry.Api" Version="1.2.0" />
>>>>>>> 50a5dc81
  </ItemGroup>

  <ItemGroup>
    <None Include="..\LICENSE">
      <Pack>True</Pack>
      <PackagePath></PackagePath>
    </None>
    <None Include="..\NuGetIcon.png">
      <Pack>True</Pack>
      <PackagePath></PackagePath>
    </None>
  </ItemGroup>

</Project><|MERGE_RESOLUTION|>--- conflicted
+++ resolved
@@ -15,24 +15,17 @@
     <PackageTags>spanner;entity framework;Google;Cloud;efcore</PackageTags>
     <PackageIcon>NuGetIcon.png</PackageIcon>
     <Version>1.1.0</Version>
+    <PackageVersion>6.0.0</PackageVersion>
   </PropertyGroup>
 
   <ItemGroup>
-<<<<<<< HEAD
-    <PackageReference Include="Google.Cloud.Spanner.Data" Version="3.13.0" />
-    <PackageReference Include="JetBrains.Annotations" Version="2021.3.0" PrivateAssets="All" />
+    <PackageReference Include="Google.Cloud.Spanner.Data" Version="3.15.1" />
+    <PackageReference Include="JetBrains.Annotations" Version="2022.1.0" PrivateAssets="All" />
     <PackageReference Include="Microsoft.EntityFrameworkCore.Design" Version="6.0.1" PrivateAssets="All" />
     <PackageReference Include="Microsoft.EntityFrameworkCore.Proxies" Version="6.0.1" />
     <PackageReference Include="Microsoft.EntityFrameworkCore.Relational" Version="6.0.1" />
-    <PackageReference Include="OpenTelemetry.Api" Version="1.1.0" />
+    <PackageReference Include="OpenTelemetry.Api" Version="1.2.0" />
     <PackageReference Include="System.Text.Json" Version="6.0.1" />
-=======
-    <PackageReference Include="Google.Cloud.Spanner.Data" Version="3.15.1" />
-    <PackageReference Include="JetBrains.Annotations" Version="2022.1.0" PrivateAssets="All" />
-    <PackageReference Include="Microsoft.EntityFrameworkCore.Design" Version="3.1.25" PrivateAssets="All" />
-    <PackageReference Include="Microsoft.EntityFrameworkCore.Relational" Version="3.1.25" />
-    <PackageReference Include="OpenTelemetry.Api" Version="1.2.0" />
->>>>>>> 50a5dc81
   </ItemGroup>
 
   <ItemGroup>
